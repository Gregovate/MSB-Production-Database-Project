#!/usr/bin/env python3
"""
File: preview_merger.py
Purpose: Merge .lorprev updates into primary DB with full audit logging.
Owner: Greg Liebig • Team: MSB Database
Revision: 2025‑09‑01 (v6.1)


Key Paths
- Primary DB: G:\\Shared drives\\MSB Database\\database\\lor_output_v6.db
- History DB: G:\\Shared drives\\MSB Database\\database\\merger\\preview_history.db


Notes
- Do not process records with blank comments.
- Use channel name as description for parsed props where appropriate.

preview_merger.py — Windows‑friendly, per‑user .lorprev collector with conflict detection,
safe staging, and a history SQLite database for audit/reporting.

Now with **GLOBAL DEFAULTS** and optional **JSON config** so you can just run:

  py preview_merger.py

Override via CLI when needed. Precedence: CLI > JSON config > GLOBAL_DEFAULTS.

JSON config (optional):
  Same folder as this script, named `preview_merger.config.json`, e.g.:
  {
    "input_root": "G:/Shared drives/MSB Database/UserPreviewStaging",
    "staging_root": "G:/Shared drives/MSB Database/Database Previews",

    "archive_root": "G:/Shared drives/MSB Database/database/merger/archive",
    "history_db": "G:/Shared drives/MSB Database/database/merger/preview_history.db",
    "report_csv": "G:/Shared drives/MSB Database/database/merger/reports/lorprev_compare.csv",
    "report_html": "G:/Shared drives/MSB Database/database/merger/reports/lorprev_compare.html",
    "policy": "prefer-comments-then-revision"
    "ensure_users": "abiebel,rneerhof,gliebig,showpc,officepc",
    "email_domain": "sheboyganlights.org"
  }

(You can point to another file with --config <path>.)
"""
from __future__ import annotations

import argparse
import csv
import re
import hashlib
import json
import os
import sqlite3
import time
import socket  # used for ledger 25-09-03 GAL
from dataclasses import dataclass, asdict
from datetime import datetime, timezone
from pathlib import Path
from typing import Dict, List, Optional, Tuple
import xml.etree.ElementTree as ET
import shutil
import sys
import traceback  # (optional, if you print tracebacks elsewhere)

# ============================= GLOBAL DEFAULTS ============================= #
GLOBAL_DEFAULTS = {
    # Folders
    "input_root": r"G:\Shared drives\MSB Database\UserPreviewStaging",
    # "Secret" location used by LOR parser today
    "staging_root": r"G:\Shared drives\MSB Database\Database Previews",
    #"staging_root": r"G:\Shared drives\MSB Database\database\_secret_staging",
    # Keep merger artifacts under /database/merger
    # Put archived previews directly under Database Previews\archive\YYYY-MM-DD
    "archive_root": r"G:\Shared drives\MSB Database\database\merger\archive",
    "history_db":   r"G:\Shared drives\MSB Database\database\merger\preview_history.db",
    "report_csv":   r"G:\Shared drives\MSB Database\database\merger\reports\lorprev_compare.csv",
    "report_html":  r"G:\Shared drives\MSB Database\database\merger\reports\lorprev_compare.html",
    # Behavior
    "policy": "prefer-comments-then-revision",
    # Users and email
    "ensure_users": "abiebel,rneerhof,gliebig,showpc,officepc",
    "email_domain": "sheboyganlights.org",
}

# ============================= Data models ============================= #

BLOCKED_ACTION = 'needs-DisplayName Fixes'

@dataclass
class PreviewIdentity:
    guid: Optional[str]
    name: Optional[str]
    revision_raw: Optional[str]
    revision_num: Optional[float]

@dataclass
class Candidate:
    key: str                    # "GUID:<guid>" or "NAME:<name>"
    identity: PreviewIdentity
    user: str                   # top-level folder name beneath input_root
    user_email: Optional[str]   # from mapping or domain
    path: str
    size: int
    mtime: float
    sha256: str
    c_total: int = 0            # total comment fields found
    c_filled: int = 0           # comment fields with non-empty value
    c_nospace: int = 0          # comment fields with no spaces

# ====================== Utilities / Helpers ============================ #


class Progress:
    def __init__(self, enabled: bool):
        self.enabled = enabled
        self.total = 1
        self.cur = 0
        self.label = ""

    def start(self, total: int, label: str):
        self.total = max(1, int(total or 1))
        self.cur = 0
        self.label = label
        if self.enabled:
            sys.stderr.write(f"{label}: 0/{self.total} (0%)\r")
            sys.stderr.flush()

    def tick(self, step: int = 1):
        if not self.enabled:
            return
        self.cur += step
        if self.cur > self.total:
            self.cur = self.total
        pct = int(self.cur * 100 / self.total)
        sys.stderr.write(f"{self.label}: {self.cur}/{self.total} ({pct:3d}%)\r")
        sys.stderr.flush()

    def done(self):
        if not self.enabled:
            return
        sys.stderr.write(" " * 80 + "\r")  # clear line
        sys.stderr.write(f"{self.label}: {self.total}/{self.total} (100%)\n")
        sys.stderr.flush()

def ensure_dir(p: Path) -> None:
    p.mkdir(parents=True, exist_ok=True)


def _fail_if_locked(paths: Iterable[Optional[Path]]) -> None:
    """Exit early if any *existing* report file is write-locked (e.g., open in Excel)."""
    locked = []
    for p in paths:
        if not p:
            continue
        p = Path(p)
        if not p.exists():
            continue  # only test existing files
        try:
            with p.open('a', encoding='utf-8-sig'):
                pass
        except PermissionError:
            locked.append(p)
    if locked:
        print("\n[locked] The following report files are open in another program:", file=sys.stderr)
        for p in locked:
            print(f"  - {p}", file=sys.stderr)
        print("[locked] Close them and run preview_merger.py again.", file=sys.stderr)
        sys.exit(4)  # distinct code: report outputs locked

# Ignore Device type = None for staged previews 25-09-01 GAL
from pathlib import Path
def device_type_is_none(p: Path) -> bool:
    """Best-effort check for DeviceType='None' inside a .lorprev (XML-ish) file."""
    try:
        with p.open('rb') as f:
            chunk = f.read(131072)  # 128KB is plenty for headers
        txt = chunk.decode('utf-8', errors='ignore')
        return ('DeviceType="None"' in txt) or ('deviceType="None"' in txt)
    except Exception:
        return False

# Time utilities
def now_local():
    """Return a timezone-aware local datetime."""
    # Use OS local time with offset (handles DST)
    return datetime.now().astimezone()
    # If forcing a specific zone:
    # return datetime.now(tz=LOCAL_TZ)

def ymd_hms(ts: float) -> str:
    """
    Format an epoch seconds timestamp in LOCAL time with offset,
    e.g. '2025-08-31 08:25:33-0500'
    """
    try:
        # OS local:
        dt = datetime.fromtimestamp(ts).astimezone()
        # Or forced zone:
        # dt = datetime.fromtimestamp(ts, tz=LOCAL_TZ)
        return dt.strftime('%Y-%m-%d %H:%M:%S%z')
    except Exception:
        return ''

def sanitize_name(s: str) -> str:
    return ''.join(ch if ch.isalnum() or ch in (' ', '-', '_', '.') else '_' for ch in s).strip()


def sha256_file(path: Path, chunk: int = 1 << 20) -> str:
    h = hashlib.sha256()
    with path.open('rb') as f:
        while True:
            b = f.read(chunk)
            if not b:
                break
            h.update(b)
    return h.hexdigest()


def parse_preview_identity(file_path: Path) -> Optional[PreviewIdentity]:
    try:
        tree = ET.parse(file_path)
        root = tree.getroot()
        for el in root.iter():
            if el.tag.endswith('PreviewClass'):
                guid = el.get('id') or None
                name = el.get('Name') or None
                rev  = el.get('Revision') or None
                try:
                    rev_num = float(rev) if rev is not None else None
                except Exception:
                    rev_num = None
                return PreviewIdentity(guid=guid, name=name, revision_raw=rev, revision_num=rev_num)
        return None
    except Exception:
        return None


def identity_key(idy: PreviewIdentity) -> Optional[str]:
    if idy.guid:
        return f"GUID:{idy.guid}"
    if idy.name:
        return f"NAME:{idy.name.strip().lower()}"
    return None

def comment_stats(path: Path) -> tuple[int, int, int]:
    """(total, filled, no_space) across comment-like attrs/tags."""
    try:
        root = ET.parse(path).getroot()
    except Exception:
        return (0, 0, 0)
    total = filled = nospace = 0
    attrs = ('Comment', 'LORComment', 'Comments')
    for el in root.iter():
        for a in attrs:
            if a in el.attrib:
                total += 1
                v = (el.attrib.get(a) or '').strip()
                if v:
                    filled += 1
                    if ' ' not in v:
                        nospace += 1
        tag = el.tag.split('}')[-1]
        if tag in ('Comment', 'Comments'):
            total += 1
            v = (el.text or '').strip()
            if v:
                filled += 1
                if ' ' not in v:
                    nospace += 1
    return total, filled, nospace

from pathlib import Path
def _in_dir(p: Path, root: Path) -> bool:
    try:
        Path(p).resolve().relative_to(Path(root).resolve())
        return True
    except Exception:
        return False

def scan_staged_for_comments(staging_root: Path) -> Dict[str, Dict]:
    """Return comment stats for every .lorprev currently staged, keyed by identity."""
    out: Dict[str, Dict] = {}
    if not staging_root.exists():
        return out
    for p in sorted(staging_root.glob('*.lorprev')):
        idy = parse_preview_identity(p)
        # If identity is unreadable, fall back to name-based key so it still shows up
        key = identity_key(idy) if idy else f"NAME:{p.stem.lower()}"
        if not key:
            key = f"NAME:{p.stem.lower()}"
        ct, cf, cn = comment_stats(p)
        stat = p.stat()
        out[key] = {
            'PreviewName': (idy.name if idy and idy.name else p.stem),
            'Revision': (idy.revision_raw if idy and idy.revision_raw else ''),
            'GUID': (idy.guid if idy and idy.guid else ''),
            'Size': stat.st_size,
            'MTimeUtc': ymd_hms(stat.st_mtime),
            'CommentTotal': ct,
            'CommentFilled': cf,
            'NoSpace': cn,
            'SHA256': sha256_file(p),
            'Path': str(p),
        }
    return out

def append_staged_row(key: str, staged_path: Path, winner: Candidate, rows: List[Dict]) -> None:
    """Append a STAGED row (with comment stats) using the new report columns."""
    try:
        st_stat = staged_path.stat()
        st_idy  = parse_preview_identity(staged_path) or PreviewIdentity(None, None, None, None)
        st_ct, st_cf, st_cn = comment_stats(staged_path)

        # Hashes (staged) + compare vs winner to set Action
        staged_sha  = sha256_file(staged_path)
        staged_sha8 = staged_sha[:8]
        winner_sha  = winner.sha256 or ''
        action      = 'current' if staged_sha == winner_sha else 'out-of-date'

        rows.append({
            'Key': key,
            'PreviewName': st_idy.name or (winner.identity.name or ''),
            'Revision': st_idy.revision_raw or '',
            'User': 'Staging root',
            'Size': st_stat.st_size,
            'Exported': ymd_hms(st_stat.st_mtime),
            'Change': '',

            'CommentFilled': st_cf,
            'CommentTotal':  st_ct,
            'CommentNoSpace': st_cn,

            'Role': 'STAGED',
            'WinnerFrom': '',
            'WinnerReason': '',
            'Action': action,
            'WinnerPolicy': args.policy,   # uses global args

            # Short hashes
            'Sha8': staged_sha8,           # this row's file
            'WinnerSha8': '',              # blank on staged row
            'StagedSha8': staged_sha8,     # explicit for readability

            'GUID': st_idy.guid or (winner.identity.guid or ''),
            'SHA256': staged_sha,
            'UserEmail': '',
        })
    except Exception:
        # Fallback placeholder if the staged file can't be read
        rows.append({
            'Key': key,
            'PreviewName': winner.identity.name or '',
            'Revision': '',
            'User': 'Staging root',
            'Size': '',
            'Exported': '',
            'Change': '',
            'CommentFilled': '',
            'CommentTotal':  '',
            'CommentNoSpace': '',
            'Role': 'STAGED',
            'WinnerFrom': '',
            'WinnerReason': 'staged unreadable',
            'Action': 'out-of-date',
            'WinnerPolicy': args.policy,
            'Sha8': '',
            'WinnerSha8': '',
            'StagedSha8': '',
            'GUID': winner.identity.guid or '',
            'SHA256': '',
            'UserEmail': '',
        })
# ============================ Modules to Build Ledger 25-09-03 GAL ==================== #
RUN_LEDGER_NAME = 'apply_events.csv'
LEDGER_BASENAME = 'current_previews_ledger'

def _parse_author(winner_from: str) -> str:
    s = (winner_from or '').strip()
    return s.split(':', 1)[1].strip() if s.upper().startswith('USER:') else s

def _pct_display_names(total: str|int, nospace: str|int) -> int:
    try:
        t = int(total or 0)
        n = int(nospace or 0)
    except Exception:
        return 0
    if t <= 0:
        return 100
    return round(100 * n / t)

def _status_for_row(action: str, total: int, nospace: int) -> str:
    act = (action or '').lower()
    clean = (total == 0) or (nospace == total)
    if act in ('stage-new', 'update-staging') and clean:
        return 'Ready to Apply'
    if act == 'noop':
        return 'Already Applied'
    # includes REPORT-ONLY / needs-* / partial / blocked
    return 'Work Needed'

def emit_run_ledger(
    report_csv: Path,
    rows: list[dict],
    applied_this_run: list[dict],
) -> tuple[Path, Path, Path]:
    """
    Build a complete 'current previews' ledger for this apply run:
      - One row per current preview (WINNER or REPORT-ONLY)
      - Status + DisplayNamesFilledPct
      - ApplyDate/AppliedBy from this run if applied; otherwise last known from run ledger CSV
    Also appends per-item apply events to RUN_LEDGER_NAME for future runs.
    """
    out_dir = report_csv.parent
    ledger_csv = out_dir / f'{LEDGER_BASENAME}.csv'
    ledger_html = out_dir / f'{LEDGER_BASENAME}.html'
    run_ledger = out_dir / RUN_LEDGER_NAME

    # Append this run’s apply events to the small run ledger
    if applied_this_run:
        write_header = not run_ledger.exists()
        with run_ledger.open('a', encoding='utf-8-sig', newline='') as f:
            import csv
            cols = ['Key','PreviewName','Author','Revision','Size','Exported','ApplyDate','AppliedBy']
            w = csv.DictWriter(f, fieldnames=cols)
            if write_header:
                w.writeheader()
            for r in applied_this_run:
                w.writerow({c: r.get(c, '') for c in cols})

    # Build a Key -> (ApplyDate, AppliedBy) map from the accumulated run ledger
    last_apply = {}
    if run_ledger.exists():
        import csv
        with run_ledger.open('r', encoding='utf-8-sig', newline='') as f:
            for r in csv.DictReader(f):
                k = r.get('Key') or ''
                ad = r.get('ApplyDate') or ''
                ab = r.get('AppliedBy') or ''
                # keep the latest ApplyDate per key
                prev = last_apply.get(k)
                if not prev or (ad > prev[0]):
                    last_apply[k] = (ad, ab)

    # Filter the in-memory compare rows to the single “current” row per key
    current = [r for r in rows if r.get('Role') in ('WINNER', 'REPORT-ONLY')]

    # Normalize and compute display %
    for r in current:
        r['Author'] = _parse_author(r.get('WinnerFrom', ''))
        t = int(r.get('CommentTotal') or 0)
        n = int(r.get('CommentNoSpace') or 0)
        r['DisplayNamesFilledPct'] = _pct_display_names(t, n)
        r['Status'] = _status_for_row(r.get('Action',''), t, n)

        k = r.get('Key') or ''
        ad, ab = last_apply.get(k, ('', ''))
        r['ApplyDate'] = ad
        r['AppliedBy'] = ab

    # If this run applied some items, stamp those ApplyDate/AppliedBy now
    if applied_this_run:
        apply_now = {r['Key']: (r['ApplyDate'], r['AppliedBy']) for r in applied_this_run}
        for r in current:
            k = r.get('Key') or ''
            if k in apply_now:
                r['ApplyDate'], r['AppliedBy'] = apply_now[k]

    # Sort and write CSV
    import csv, html
    current.sort(key=lambda r: (r.get('Author') or '', r.get('PreviewName') or '', r.get('Revision') or ''))
    cols = ['PreviewName','Size','Revision','Author','Exported','ApplyDate','AppliedBy','Status','DisplayNamesFilledPct','Key']
    with ledger_csv.open('w', encoding='utf-8-sig', newline='') as f:
        w = csv.DictWriter(f, fieldnames=cols)
        w.writeheader()
        for r in current:
            w.writerow({c: r.get(c, '') for c in cols})

    # Simple grouped HTML
    def _table(rows_, cols_):
        if not rows_: return '<em>None</em>'
        thead = ''.join(f'<th>{html.escape(c)}</th>' for c in cols_)
        trs = []
        for r in rows_:
            tds = ''.join(f'<td>{html.escape(str(r.get(c,"") or ""))}</td>' for c in cols_)
            trs.append(f'<tr>{tds}</tr>')
        return f'<table><thead><tr>{thead}</tr></thead><tbody>{"".join(trs)}</tbody></table>'

    style = """
    <style>
      body { font-family: system-ui, Segoe UI, Roboto, Arial, sans-serif; margin:24px; }
      h1 { font-size:22px; margin:0 0 8px 0; }
      h2 { font-size:18px; margin:20px 0 8px 0; }
      .meta { color:#666; margin-bottom:16px; }
      table { border-collapse: collapse; width:100%; font-size:13px; }
      th, td { padding:6px 8px; border-bottom:1px solid #eee; text-align:left; }
    </style>
    """.strip()

    html_parts = [f"<!doctype html><meta charset='utf-8'><title>Current Previews Ledger</title>{style}"]
    html_parts.append("<h1>Current Previews Ledger (grouped by Author)</h1>")
    html_parts.append(f"<div class='meta'>Generated {datetime.now().astimezone().isoformat(timespec='seconds')}</div>")

    # Grouped by Author
    from itertools import groupby
    for author, group in groupby(current, key=lambda r: r.get('Author') or ''):
        rows_ = list(group)
        html_parts.append(f"<h2>{(author or '(unknown)')}</h2>")
        html_parts.append(_table(rows_, ['PreviewName','Size','Revision','Exported','ApplyDate','AppliedBy','Status','DisplayNamesFilledPct']))

    ledger_html.write_text('\n'.join(html_parts), encoding='utf-8')
    return ledger_csv, ledger_html, run_ledger

# ---- Backfill Apply Events from history DB / staged files ----
def backfill_apply_events(report_csv: Path, history_db: Path, staging_root: Path, overwrite: bool=False) -> tuple[Path, int]:
    """
    Populate apply_events.csv for current winners using preview_history.db (if available),
    falling back to filesystem mtimes for staged files. Returns (events_path, rows_written).
    """
    import csv, os, sqlite3

    # Read the current compare rows
    with open(report_csv, 'r', encoding='utf-8-sig', newline='') as f:
        compare_rows = list(csv.DictReader(f))

    # Winners only (current "latest-and-greatest")
    winners = [r for r in compare_rows if r.get('Role') in ('WINNER','REPORT-ONLY')]
    by_key = {r.get('Key',''): r for r in winners if r.get('Key')}

    events_path = Path(report_csv).parent / RUN_LEDGER_NAME

    # Read existing events to avoid duplicate/older inserts
    existing = {}
    if events_path.exists() and not overwrite:
        with open(events_path, 'r', encoding='utf-8-sig', newline='') as f:
            for r in csv.DictReader(f):
                k = r.get('Key') or ''
                if k:
                    existing[k] = (r.get('ApplyDate','') or '', r.get('AppliedBy','') or '')

    # Query DB for staged decisions (latest per key)
    latest = {}  # key -> (staged_as, apply_date_from_run, applied_by)
    applied_by_field_names = ('host','hostname','machine','applied_by')
    run_time_field_names   = ('started_at','created_at','run_started_at','run_time')

    try:
        import sqlite3
        conn = sqlite3.connect(str(history_db))
        cur  = conn.cursor()
        # Try to join runs → staging_decisions for timestamps & host/user
        q = f"""
            SELECT sd.preview_key,
                   sd.staged_as,
                   { "COALESCE(" + ",".join("r."+c for c in run_time_field_names) + ")" } AS run_started,
                   { "COALESCE(" + ",".join("r."+c for c in applied_by_field_names) + ")" } AS applied_by
            FROM staging_decisions sd
            LEFT JOIN runs r ON r.id = sd.run_id
            WHERE sd.action='staged'
            ORDER BY run_started DESC, sd.rowid DESC
        """
        cur.execute(q)
        for key, staged_as, run_started, applied_by in cur.fetchall():
            if key not in by_key:   # only fill for current winners
                continue
            if key in latest:       # keep newest only
                continue
            latest[key] = (staged_as, run_started or '', applied_by or '')
    except Exception:
        # Fallback: no runs table; get latest staged_as per key by rowid
        try:
            cur.execute("SELECT preview_key, staged_as FROM staging_decisions WHERE action='staged' ORDER BY rowid DESC")
            for key, staged_as in cur.fetchall():
                if key not in by_key:
                    continue
                if key in latest:
                    continue
                latest[key] = (staged_as, '', '')
        except Exception:
            pass
    finally:
        try:
            conn.close()
        except Exception:
            pass

    # Build rows to append
    rows_to_write = []
    for key, r in by_key.items():
        staged_as, run_started, applied_by = latest.get(key, ('', '', ''))
        apply_date = run_started
        if not apply_date and staged_as:
            try:
                ts = os.path.getmtime(staged_as)
                apply_date = datetime.fromtimestamp(ts).astimezone().isoformat(timespec='seconds')
            except Exception:
                apply_date = ''
        # Skip if we already have an equal/newer ApplyDate recorded
        if key in existing and existing[key][0] >= (apply_date or ''):
            continue

        # Author from WinnerFrom (USER:xyz → xyz)
        wf = (r.get('WinnerFrom','') or '').strip()
        author = wf.split(':',1)[1].strip() if wf.upper().startswith('USER:') else wf

        rows_to_write.append({
            'Key':         key,
            'PreviewName': r.get('PreviewName',''),
            'Author':      author,
            'Revision':    r.get('Revision',''),
            'Size':        r.get('Size',''),
            'Exported':    r.get('Exported',''),
            'ApplyDate':   apply_date,
            'AppliedBy':   applied_by or '',
        })

    # Write/append
    write_header = overwrite or not events_path.exists()
    mode = 'w' if overwrite else 'a'
    with open(events_path, mode, encoding='utf-8-sig', newline='') as f:
        cols = ['Key','PreviewName','Author','Revision','Size','Exported','ApplyDate','AppliedBy']
        w = csv.DictWriter(f, fieldnames=cols)
        if write_header:
            w.writeheader()
        for row in rows_to_write:
            w.writerow(row)

    return events_path, len(rows_to_write)

#Builds a manifest of current previews and archives old previews
def sweep_staging_archive(staging_root: Path, archive_root: Path, keep_files: set[str]) -> tuple[int,int]:
    """
    Move any *.lorprev in staging_root that is not in keep_files into
    archive_root\YYYY-MM-DD\ (preserves filename).
    Returns (moved, kept).
    """
    moved = kept = 0
    ensure_dir(archive_root)
    day_folder = archive_root / datetime.now().strftime("%Y-%m-%d")
    ensure_dir(day_folder)

    for p in sorted(staging_root.glob("*.lorprev")):
        if p.name.lower() in keep_files:
            kept += 1
            continue
        dest = day_folder / p.name
        try:
            shutil.move(str(p), str(dest))
            moved += 1
        except Exception:
            # If locked or already moved, just skip
            pass
    return moved, kept

def write_current_manifest(staging_root: Path, out_csv: Path):
    """
    Write a simple manifest of what is currently staged (one row per .lorprev).
    Columns: FileName, PreviewName, GUID, Revision, Size, SHA256, Exported
    """
    ensure_dir(out_csv.parent)
    staged = scan_staged_for_comments(staging_root)  # reuses your existing function
    cols = ["FileName","PreviewName","GUID","Revision","Size","SHA256","Exported"]
    with out_csv.open("w", encoding="utf-8-sig", newline="") as f:
        w = csv.DictWriter(f, fieldnames=cols)
        w.writeheader()
        for key, info in sorted(staged.items(), key=lambda kv: (kv[1].get('PreviewName') or '').lower()):
            w.writerow({
                "FileName": Path(info.get('Path','')).name,
                "PreviewName": info.get("PreviewName",""),
                "GUID": info.get("GUID",""),
                "Revision": info.get("Revision",""),
                "Size": info.get("Size",""),
                "SHA256": info.get("SHA256",""),
                "Exported": info.get("MTimeUtc",""),
            })

# ==================== Preview_History DB (LOCAL time, tz-aware) ==================== #

DDL_HISTORY = """
PRAGMA journal_mode=WAL;
PRAGMA foreign_keys=ON;

CREATE TABLE IF NOT EXISTS runs (
  run_id   TEXT PRIMARY KEY,
  started  TEXT NOT NULL,   -- local tz-aware ISO, e.g. 2025-08-31T08:25:33-05:00
  policy   TEXT NOT NULL
);

CREATE TABLE IF NOT EXISTS file_observations (
  id           INTEGER PRIMARY KEY AUTOINCREMENT,
  run_id       TEXT NOT NULL,
  user         TEXT,
  user_email   TEXT,
  path         TEXT,
  file_name    TEXT,
  preview_key  TEXT,
  preview_guid TEXT,
  preview_name TEXT,
  revision_raw TEXT,
  revision_num REAL,
  file_size    INTEGER,
  exported     TEXT NOT NULL,  -- local tz-aware ISO (was mtime_utc)
  sha256       TEXT NOT NULL,
  FOREIGN KEY(run_id) REFERENCES runs(run_id) ON DELETE CASCADE
);

CREATE TABLE IF NOT EXISTS staging_decisions (
  id              INTEGER PRIMARY KEY AUTOINCREMENT,
  run_id          TEXT NOT NULL,
  preview_key     TEXT NOT NULL,
  winner_path     TEXT,
  staged_as       TEXT,
  decision_reason TEXT,
  conflict        INTEGER DEFAULT 0,
  action          TEXT,  -- staged | skipped | conflict | archived
  FOREIGN KEY(run_id) REFERENCES runs(run_id) ON DELETE CASCADE
);

-- persists last winner so we can compute Change on the next run
CREATE TABLE IF NOT EXISTS preview_state (
  preview_key  TEXT PRIMARY KEY,
  preview_guid TEXT,
  preview_name TEXT,
  revision_num REAL,
  sha256       TEXT,
  staged_as    TEXT,
  last_run_id  TEXT,
  last_seen    TEXT,  -- local tz-aware ISO (was last_seen_utc)
  FOREIGN KEY(last_run_id) REFERENCES runs(run_id) ON DELETE SET NULL
);

-- helpful indexes
CREATE INDEX IF NOT EXISTS idx_obs_run_id        ON file_observations(run_id);
CREATE INDEX IF NOT EXISTS idx_obs_preview_guid  ON file_observations(preview_guid);
CREATE INDEX IF NOT EXISTS idx_obs_sha256        ON file_observations(sha256);
CREATE INDEX IF NOT EXISTS idx_decisions_run_id  ON staging_decisions(run_id);
"""


def history_connect(db_path: Path) -> sqlite3.Connection:
    ensure_dir(db_path.parent)
    conn = sqlite3.connect(str(db_path))
    conn.execute('PRAGMA foreign_keys=ON')
    conn.executescript(DDL_HISTORY)
    return conn

# ============================= Core logic ============================= #

def load_user_map(arg_map: Optional[str], json_path: Optional[str]) -> Dict[str, str]:
    out: Dict[str, str] = {}
    if json_path:
        p = Path(json_path)
        if p.is_file():
            try:
                data = json.loads(p.read_text(encoding='utf-8-sig'))
                if isinstance(data, dict):
                    out.update({str(k): str(v) for k, v in data.items()})
            except Exception:
                pass
    if arg_map:
        # Format: "greg=greg@x;rich=rich@x"
        pairs = [s for s in arg_map.split(';') if s.strip()]
        for pair in pairs:
            if '=' in pair:
                k, v = pair.split('=', 1)
                out[k.strip()] = v.strip()
    return out


def scan_input(input_root: Path, user_map: Dict[str, str], email_domain: Optional[str]) -> List[Candidate]:
    candidates: List[Candidate] = []
    ensure_dir(input_root)

    for user_dir in sorted([d for d in input_root.iterdir() if d.is_dir()]):
        user = user_dir.name
        for path in user_dir.glob('*.lorprev'):
            idy = parse_preview_identity(path)
            if not idy:
                continue
            key = identity_key(idy)
            if not key:
                continue

            stat = path.stat()
            email = user_map.get(user) or (f"{user}@{email_domain}" if email_domain else None)
            ct, cf, cn = comment_stats(path)

            candidates.append(
                Candidate(
                    key=key,
                    identity=idy,
                    user=user,
                    user_email=email,
                    path=str(path),
                    size=stat.st_size,
                    mtime=stat.st_mtime,
                    sha256=sha256_file(path),
                    c_total=ct,
                    c_filled=cf,
                    c_nospace=cn,
                )
            )
    return candidates


def group_by_key(candidates: List[Candidate]) -> Dict[str, List[Candidate]]:
    groups: Dict[str, List[Candidate]] = {}
    for c in candidates:
        groups.setdefault(c.key, []).append(c)
    return groups

def choose_winner(group: List[Candidate], policy: str) -> Tuple[Candidate, List[Candidate], str, bool]:
    # --- NEW: Disqualify any candidate that has comment fields but commentsNoSpace == 0 25-09-02 GAL
    eligible = [c for c in group if not (getattr(c, 'c_total', 0) > 0 and getattr(c, 'c_nospace', 0) == 0)]
    if not eligible:
        # Everyone disqualified → pick latest purely for reporting, mark conflict
        winner = sorted(group, key=lambda c: c.mtime, reverse=True)[0]
        losers = [c for c in group if c is not winner]
        return winner, losers, 'all candidates disqualified (commentsNoSpace=0) — reporting only', True
    group = eligible
    
    # Single candidate fast-path
    if len(group) == 1:
        return group[0], [], 'single candidate', False

    def latest_by_mtime(items: List[Candidate]) -> Candidate:
        return sorted(items, key=lambda c: c.mtime, reverse=True)[0]

    def _revnum(c: Candidate) -> float:
        return c.identity.revision_num if c.identity.revision_num is not None else -1

    def _fill_ratio(c: Candidate) -> float:
        t = getattr(c, 'c_total', 0)
        f = getattr(c, 'c_filled', 0)
        return (f / t) if t else 0.0

    reason = ''
    conflict = False

    # ------------------ policy: prefer latest Exported time ------------------
    if policy == 'prefer-exported':
        winner = latest_by_mtime(group)
        reason = 'latest Exported time'

    # --------- NEW policy: comments first, then revision, etc. -------
    elif policy == 'prefer-comments-then-revision':
        # 1) Most non-empty-after-trim comments wins
        max_ns = max(getattr(c, 'c_nospace', 0) for c in group)
        ns_best = [c for c in group if getattr(c, 'c_nospace', 0) == max_ns]
        if len(ns_best) == 1:
            winner = ns_best[0]
            reason = f'most no-space comments={max_ns}'
            conflict = False
        else:
            # 2) Tie → highest numeric Revision (if any exist)
            nums = [c.identity.revision_num for c in ns_best if c.identity.revision_num is not None]
            if nums:
                max_rev = max(nums)
                rev_best = [c for c in ns_best if c.identity.revision_num == max_rev]
                if len(rev_best) == 1:
                    winner = rev_best[0]
                    reason = f'most no-space={max_ns}; highest Revision={max_rev}'
                    conflict = False
                else:
                    # 3) Tie → best fill ratio
                    def _fill_ratio(c):
                        t = getattr(c, 'c_total', 0)
                        return (getattr(c, 'c_filled', 0) / t) if t else 0.0
                    best_fill = max(_fill_ratio(c) for c in rev_best)
                    fill_best = [c for c in rev_best if _fill_ratio(c) == best_fill]
                    if len(fill_best) == 1:
                        winner = fill_best[0]
                        reason = (f'most no-space={max_ns}; Revision={max_rev}; '
                                f'best fill {getattr(winner,"c_filled",0)}/{getattr(winner,"c_total",0)}')
                        conflict = False
                    else:
                        # 4) Still tied → latest Exported time, then deterministic path
                        time_best = sorted(fill_best, key=lambda c: c.mtime, reverse=True)
                        top_time = [c for c in fill_best if c.mtime == time_best[0].mtime]
                        if len(top_time) == 1:
                            winner = top_time[0]
                            reason = (f'most no-space={max_ns}; Revision={max_rev}; fill tied; latest Exported time')
                            conflict = len({c.sha256 for c in top_time}) > 1
                        else:
                            # final tie → pick by path (stable), flag conflict if bytes differ
                            winner = sorted(top_time, key=lambda x: x.path.lower())[0]
                            conflict = len({c.sha256 for c in top_time}) > 1
                            reason = (f"most no-space={max_ns}; Revision={max_rev}; fill & time tied; "
                                f"{'different content' if conflict else 'identical content'}")
            else:
                # No numeric revisions at all → tie on ns; go fill → time → path
                def _fill_ratio(c):
                    t = getattr(c, 'c_total', 0)
                    return (getattr(c, 'c_filled', 0) / t) if t else 0.0
                best_fill = max(_fill_ratio(c) for c in ns_best)
                fill_best = [c for c in ns_best if _fill_ratio(c) == best_fill]
                if len(fill_best) == 1:
                    winner = fill_best[0]
                    reason = f'most no-space={max_ns}; no numeric Revision; best fill'
                    conflict = False
                else:
                    time_best = sorted(fill_best, key=lambda c: c.mtime, reverse=True)
                    top_time = [c for c in fill_best if c.mtime == time_best[0].mtime]
                    if len(top_time) == 1:
                        winner = top_time[0]
                        reason = 'most no-space; no numeric Revision; fill tied; latest Exported time'
                        conflict = len({c.sha256 for c in top_time}) > 1
                    else:
                        winner = sorted(top_time, key=lambda x: x.path.lower())[0]
                        conflict = len({c.sha256 for c in top_time}) > 1
                        reason = ('most no-space; no numeric Revision; fill & time tied; ' +
                                ('different content' if conflict else 'identical content'))


    losers = [c for c in group if c is not winner]
    return winner, losers, reason, conflict



def default_stage_name(idy: PreviewIdentity, src: Path) -> str:
    base = sanitize_name(idy.name) if idy.name else (f'preview_{idy.guid[:8]}' if idy.guid else src.stem)
    tag = f"__{idy.guid[:8]}" if idy.guid else ''
    return f"{base}{tag}.lorprev"


def stage_copy(src: Path, dst: Path) -> None:
    # backup existing different content
    if dst.exists():
        try:
            if sha256_file(dst) != sha256_file(src):
                backup = dst.with_suffix(dst.suffix + f".bak.{datetime.now().strftime('%Y%m%d-%H%M%S')}")
                shutil.copy2(dst, backup)
        except Exception:
            pass
    ensure_dir(dst.parent)
    shutil.copy2(src, dst)

# ============================= Reporting ============================= #

def write_csv(report_csv: Path, rows: List[Dict], input_root: str, staging_root: str) -> None:
    ensure_dir(report_csv.parent)
    fieldnames = [
        'Key','PreviewName','Revision','User','Size','Exported','Change',
        'CommentFilled','CommentTotal','CommentNoSpace',
        'Role','WinnerFrom','WinnerReason','Action','WinnerPolicy',
        'Sha8','WinnerSha8','StagedSha8','GUID','SHA256','UserEmail'
    ]
    with report_csv.open('w', newline='', encoding='utf-8-sig') as f:
        f.write(f"Input root,{input_root}\n")
        f.write(f"Staging root,{staging_root}\n\n")
        w = csv.DictWriter(f, fieldnames=fieldnames)
        w.writeheader()
        for r in rows:
            w.writerow({k: r.get(k, '') for k in fieldnames})


def write_html(report_html: Path, rows: List[Dict], input_root: str, staging_root: str) -> None:
    ensure_dir(report_html.parent)
    def esc(s: str) -> str:
        return (s or '').replace('&','&amp;').replace('<','&lt;').replace('>','&gt;')
    headers = [
        'Key','PreviewName','Revision','User','Size','Exported','Change',
        'CommentFilled','CommentTotal','CommentNoSpace',
        'Role','WinnerFrom','WinnerReason','Action','WinnerPolicy',
        'Sha8','WinnerSha8','StagedSha8','GUID','SHA256','UserEmail'
    ]
    html = [
        '<!doctype html><meta charset="utf-8"><title>LOR Preview Compare</title>',
        '<style>body{font:14px system-ui,Segoe UI,Arial}table{border-collapse:collapse;width:100%}th,td{border:1px solid #ddd;padding:6px}th{background:#f4f6f8;text-align:left}tr:nth-child(even){background:#fafafa}</style>',
        '<h2>LOR Preview Compare</h2>',
        f"<p><b>Input root:</b> {esc(input_root)}</p>",
        f"<p><b>Staging root:</b> {esc(staging_root)}</p>",
        f"<p>Generated: {datetime.now().astimezone().strftime('%Y-%m-%d %H:%M:%S%z')}</p>",
        '<table><thead><tr>' + ''.join(f'<th>{h}</th>' for h in headers) + '</tr></thead><tbody>'
    ]
    for r in rows:
        html.append('<tr>' + ''.join(f'<td>{esc(str(r.get(h, "")))}</td>' for h in headers) + '</tr>')
    html.append('</tbody></table>')
    report_html.write_text('\n'.join(html), encoding='utf-8-sig')

# ============================= Config & Args ============================= #

def _preparse_config_path(argv: List[str]) -> Optional[str]:
    # allow --config PATH or --config=PATH
    for i, a in enumerate(argv):
        if a == '--config' and i + 1 < len(argv):
            return argv[i + 1]
        if a.startswith('--config='):
            return a.split('=', 1)[1]
    return None


def _load_config_json(path: Optional[str]) -> Dict[str, str]:
    if not path:
        # default next to script
        default = Path(__file__).with_suffix('.config.json')
        path = str(default)
    p = Path(path)
    if p.is_file():
        try:
            data = json.loads(p.read_text(encoding='utf-8-sig'))
            if isinstance(data, dict):
                # only accept known keys
                return {k: str(v) for k, v in data.items() if k in GLOBAL_DEFAULTS}
        except Exception:
            pass
    return {}


# ----------------------------- Main -----------------------------

def main():
    # Merge defaults ← config ← CLI
    cfg_path = _preparse_config_path(sys.argv)
    cfg = _load_config_json(cfg_path)
    defaults = {**GLOBAL_DEFAULTS, **cfg}

    # --------------- Added for ledger 25-09-03 GAL -------------
    # … inside main(), before processing any previews:
    applied_this_run: list[dict] = []
    run_started_local = datetime.now().astimezone().isoformat(timespec='seconds')
    applied_by = socket.gethostname()  # or os.getlogin()

    ap = argparse.ArgumentParser(description='Collect and stage LOR .lorprev files with conflict detection and history DB.', fromfile_prefix_chars='@')
    ap.add_argument('--config', help='Path to JSON config file (optional)')
    ap.add_argument('--input-root', default=defaults['input_root'])
    ap.add_argument('--staging-root', default=defaults['staging_root'])
    ap.add_argument('--archive-root', default=defaults['archive_root'])
    ap.add_argument('--history-db', default=defaults['history_db'])
    ap.add_argument('--report', default=defaults['report_csv'])
    ap.add_argument('--report-html', default=defaults['report_html'])
    ap.add_argument('--policy',choices=['prefer-revision-then-exported','prefer-exported','prefer-comments-then-revision'],default=defaults['policy'])
    ap.add_argument('--apply', action='store_true', help='Stage/archive changes (default is dry-run)')
    #ap.add_argument('--dry-run', action='store_true')
    ap.add_argument('--force-winner', action='append', default=[])
    ap.add_argument('--ensure-users', default=defaults['ensure_users'], help='Comma-separated list to ensure folders exist under input-root (e.g., usernames)')
    ap.add_argument('--user-map', help='Semicolon-separated username=email pairs, e.g. "gliebig=greg@sheboyganlights.org"')
    ap.add_argument('--user-map-json', help='Path to JSON mapping {"gliebig":"greg@sheboyganlights.org"}')
    ap.add_argument('--email-domain', default=defaults['email_domain'], help='If set, any username without a mapping gets username@<domain>')
    ap.add_argument('--debug', action='store_true', help='Print debug info to stderr')
    # Progress is ON by default; use --no-progress to turn it off
    ap.add_argument('--progress', dest='progress', action='store_true', default=True,
                    help='Show progress while building report (default: on)')
    ap.add_argument('--no-progress', dest='progress', action='store_false',
                    help='Disable progress output')


    args = ap.parse_args()

    # ---- compute report paths EARLY
    input_root   = Path(args.input_root)
    staging_root = Path(args.staging_root)
    archive_root = Path(args.archive_root) if args.archive_root else None
    history_db   = Path(args.history_db)

    report_csv   = Path(args.report)
    report_html  = Path(args.report_html) if args.report_html else None
    ensure_dir(report_csv.parent)  # safe if already exists

    # Canonical companion files (define ONCE here)
    miss_csv      = report_csv.with_name('lorprev_missing_comments.csv')
    manifest_path = report_csv.with_suffix('.manifest.json')

    # ---- FAIL FAST if any existing outputs are open (Excel etc.)
    _fail_if_locked([report_csv, report_html, miss_csv, manifest_path])
    print(f"[script] running: {__file__}")

    # Always show which staging root we’re using (helps when testing different folders)
    print(f"Staging root: {staging_root}")

    if args.debug:
        def dprint(*a, **k): print(*a, file=sys.stderr, flush=True, **k)
    else:
        def dprint(*a, **k): pass

    # Ensure required folders
    ensure_dir(input_root)
    ensure_dir(staging_root)
    if archive_root: ensure_dir(archive_root)
    ensure_dir(report_csv.parent)
    ensure_dir(history_db.parent)

    # ---- forced winners (from --force-winner) -------------------------------
    # Accept PATH or KEY=PATH. We always keep a set of resolved PATHs for quick checks.
    force_set: set[str] = set()
    force_by_key: dict[str, str] = {}

    for spec in (args.force_winner or []):
        s = spec.strip()
        if not s:
            continue
        if '=' in s:
            k, p = s.split('=', 1)
            rp = str(Path(p.strip()).resolve())
            force_by_key[k.strip()] = rp
            force_set.add(rp)
        else:
            force_set.add(str(Path(s).resolve()))

    dprint(f"[debug] forced paths: {len(force_set)} "
        f"({', '.join(list(force_set)[:3])}{' ...' if len(force_set) > 3 else ''})")
    if force_by_key:
        dprint(f"[debug] forced by key: {', '.join(force_by_key.keys())}")
    # ------------------------------------------------------------------------



    # --- DEBUG: what is actually in the top level of staging? (no recursion)
    dprint(f"[debug] staging_root = {staging_root}", file=sys.stderr)
    _staged_top = sorted([p for p in Path(staging_root).glob('*.lorprev') if p.is_file()])
    dprint(f"[debug] top-level staged *.lorprev files = {len(_staged_top)}", file=sys.stderr)
    for p in _staged_top[:10]:
        dprint(f"[debug] staged(top): {p.name}", file=sys.stderr)

    # --- Build a top-level index to resolve staged files by identity (Key → Path, GUID → Path)
    staged_by_key: dict[str, Path] = {}
    staged_by_guid: dict[str, Path] = {}
    try:
        for p in _staged_top:  # NON-RECURSIVE on purpose
            try:
                idy = parse_preview_identity(p) or PreviewIdentity(None, None, None, None)
                k = identity_key(idy)
                st = p.stat().st_mtime
                if k:
                    prev = staged_by_key.get(k)
                    if (prev is None) or (st > prev.stat().st_mtime):
                        staged_by_key[k] = p
                if idy.guid:
                    prev = staged_by_guid.get(idy.guid)
                    if (prev is None) or (st > prev.stat().st_mtime):
                        staged_by_guid[idy.guid] = p
            except Exception as e:
                print(f"[warn] index staged failed for {p}: {e}", file=sys.stderr)
    except Exception as e:
        print(f"[warn] scanning staging_root failed: {e}", file=sys.stderr)
        staged_by_key = {}
        staged_by_guid = {}






    # Optionally ensure user subfolders
    if args.ensure_users:
        for u in [s.strip() for s in args.ensure_users.split(',') if s.strip()]:
            ensure_dir(input_root / u)

    # Index what's already in staging (top-level only; no recursion)
    staged_by_key: dict[str, Path] = {}
    staged_by_guid: dict[str, Path] = {}
    try:
        for p in Path(staging_root).glob('*.lorprev'):  # NON-RECURSIVE on purpose
            if not p.is_file():
                continue
            try:
                idy = parse_preview_identity(p) or PreviewIdentity(None, None, None, None)
                k = identity_key(idy)  # same key you group candidates with
                # keep newest by mtime if duplicates
                st = p.stat().st_mtime
                if k:
                    prev = staged_by_key.get(k)
                    if (prev is None) or (st > prev.stat().st_mtime):
                        staged_by_key[k] = p
                if idy.guid:
                    prev = staged_by_guid.get(idy.guid)
                    if (prev is None) or (st > prev.stat().st_mtime):
                        staged_by_guid[idy.guid] = p
            except Exception:
                continue
    except Exception:
        staged_by_key = {}
        staged_by_guid = {}



    # Build user→email map
    user_map = load_user_map(args.user_map, args.user_map_json)

    # History DB: start run
    conn = history_connect(history_db)
    run_id = hashlib.sha256(os.urandom(16)).hexdigest()

    # Local, tz-aware timestamp (fixes utcnow() deprecation)
    _now_local = datetime.now().astimezone()
    started_local = _now_local.isoformat(timespec='seconds')  # e.g. 2025-08-31T08:25:33-05:00

    # Keeping the column name started for now, but storing local ISO with offset
    conn.execute(
        'INSERT INTO runs(run_id, started, policy) VALUES (?,?,?)',
        (run_id, started_local, args.policy)
    )
    conn.commit()

    # Load prior state for cross-run change detection
    prior: Dict[str, Dict] = {}
    for row in conn.execute(
        "SELECT preview_key, preview_name, revision_num, sha256 FROM preview_state"
    ):
        prior[row[0]] = {
            "preview_name": row[1],
            "revision_num": row[2],
            "sha256": row[3],
        }
        
    # Scan candidates (root only)
    candidates = scan_input(input_root, user_map, args.email_domain)

    # Record file observations
    with conn:
        for c in candidates:
            conn.execute(
                'INSERT INTO file_observations(run_id,user,user_email,path,file_name,preview_key,preview_guid,preview_name,revision_raw,revision_num,file_size,exported,sha256) '
                'VALUES (?,?,?,?,?,?,?,?,?,?,?,?,?)',
                (
                    run_id, c.user, c.user_email, c.path, Path(c.path).name, c.key,
                    c.identity.guid, c.identity.name, c.identity.revision_raw, c.identity.revision_num,
                    c.size, ymd_hms(c.mtime), c.sha256
                )
            )

    groups = group_by_key(candidates)

    rows: List[Dict] = []
    manifest: List[Dict] = []
    conflicts_found = False
    winners: Dict[str, Candidate] = {}

    # NEW: track which keys already had a STAGED row emitted
    emitted_staged_keys: set[str] = set()

    items = sorted(groups.items(), key=lambda kv: kv[0])
    prog = Progress(args.progress)
    prog.start(len(items), "Building report")

    for key, group in items:



    #for key, group in sorted(groups.items(), key=lambda kv: kv[0]):
        forced = None
        for c in group:
            if str(Path(c.path).resolve()) in force_set:
                forced = c
                break

        if forced:
            winner = forced
            losers = [c for c in group if c is not winner]
            reason = 'forced winner by --force-winner'
            conflict = False
        else:
            winner, losers, reason, conflict = choose_winner(group, args.policy)

        if conflict:
            conflicts_found = True

        staged_filename = default_stage_name(winner.identity, Path(winner.path))

        # Resolve the staged file for this preview by identity (no recursion)
        # 1) exact Key match (preferred)
        staged_dest = staged_by_key.get(key)

        # 2) fallback to GUID match
        if staged_dest is None:
            gid = getattr(winner.identity, 'guid', None)
            if gid:
                staged_dest = staged_by_guid.get(gid)

        # 3) final fallback: canonical filename (legacy behavior)
        if staged_dest is None:
            staged_filename = default_stage_name(winner.identity, Path(winner.path))
            staged_dest = Path(staging_root) / staged_filename


        # Record winner for post-run reporting
        winners[key] = winner

        # ---- winner origin & staged diff (report-only context) ----
        winner_from  = f"USER:{winner.user or 'unknown'}"
        winner_sha   = winner.sha256 or ''
        winner_sha8  = (winner_sha[:8] if winner_sha else '')

        staged_exists = staged_dest.exists()
        staged_sha    = sha256_file(staged_dest) if staged_exists else ''
        staged_sha8   = (staged_sha[:8] if staged_sha else '')

        if not staged_exists:
            action = 'stage-new'
        elif staged_sha == winner_sha:
            action = 'noop'
        else:
            action = 'update-staging'

        # NEW: compute once for this key 25-09-02 GAL
        blocked_no_space = (getattr(winner, 'c_total', 0) > 0 and getattr(winner, 'c_nospace', 0) == 0)

        # Override: a blocked winner cannot be staged
        if blocked_no_space:
            action = BLOCKED_ACTION  # 'needs-DisplayName Fixes'

        winner_policy = args.policy




        # ---- pre-stage compare vs existing staged ----
        def _score(total: int, filled: int, nospace: int) -> tuple[float, float]:
            fill_ratio = (filled / total) if total else 0.0
            return (nospace, fill_ratio)

        should_stage = True
        stage_reason = reason  # from choose_winner()

        # If there are problems with missing/bad display names don't stage 25-09-02 GAL
        if blocked_no_space:
            should_stage = False
            stage_reason = (stage_reason + '; ' if stage_reason else '') + f'blocked: {BLOCKED_ACTION} (commentsNoSpace=0)'
     
        if staged_dest.exists():
            try:
                st_idy = parse_preview_identity(staged_dest)
                st_sha = sha256_file(staged_dest)
                st_ct, st_cf, st_cn = comment_stats(staged_dest)

                if st_sha == winner.sha256:
                    should_stage = False
                    stage_reason += '; skip: identical to staged'
                else:
                    w_rev = winner.identity.revision_num or -1
                    s_rev = (st_idy.revision_num if st_idy and st_idy.revision_num is not None else -1)
                    if s_rev > w_rev:
                        should_stage = False
                        stage_reason += f'; skip: staged has higher Revision={s_rev}'
                    elif s_rev < w_rev:
                        should_stage = True
                        stage_reason += f'; replace: higher Revision {w_rev}>{s_rev}'
                    else:
                        w_score = _score(getattr(winner,'c_total',0), getattr(winner,'c_filled',0), getattr(winner,'c_nospace',0))
                        s_score = _score(st_ct, st_cf, st_cn)
                        if w_score > s_score:
                            should_stage = True
                            stage_reason += '; replace: same Revision but better comments'
                        else:
                            should_stage = False
                            stage_reason += '; skip: same Revision; staged comments ≥ winner'
            except Exception:
                should_stage = True
                stage_reason += '; replace: staged unreadable'
        else:
            stage_reason += '; stage: not previously staged'

        # ---- change label vs prior (for report) ----
        prev = prior.get(key)
        if not prev:
            change = ''
        else:
            chg = []
            if (winner.identity.name or '') != (prev.get('preview_name') or ''):
                chg.append('name')
            if (winner.identity.revision_num or -1) != (prev.get('revision_num') or -1):
                chg.append('rev')
            if winner.sha256 != (prev.get('sha256') or ''):
                chg.append('content')
            change = '+'.join(chg) if chg else 'none'

        # ---------- Report rows (staged + candidates) ----------
        # 1) staged row (if present) — includes comment stats
        if staged_dest.exists():
            try:
                st_stat = staged_dest.stat()
                st_idy  = parse_preview_identity(staged_dest) or PreviewIdentity(None, None, None, None)
                st_ct, st_cf, st_cn = comment_stats(staged_dest)
                rows.append({
                    'Key': key,
                    'PreviewName': st_idy.name or (winner.identity.name or ''),
                    'Revision': st_idy.revision_raw or '',
                    'User': 'Staging root',
                    'Size': st_stat.st_size,
                    'Exported': ymd_hms(st_stat.st_mtime),
                    'Change': change,  # group-level label (no 'c' here)

                    'CommentFilled':  st_cf,
                    'CommentTotal':   st_ct,
                    'CommentNoSpace': st_cn,  # match your CSV header

                    'Role': 'STAGED',
                    'WinnerFrom': '',
                    'WinnerReason': '',
                    'Action': ('current' if staged_sha == winner_sha else 'out-of-date'),
                    'WinnerPolicy': args.policy,

                    # hashes (short + long)
                    'Sha8': sha256_file(staged_dest)[:8],  # this row’s file
                    'WinnerSha8': '',                     # blank on staged row
                    'StagedSha8': sha256_file(staged_dest)[:8],

                    'GUID': st_idy.guid or (winner.identity.guid or ''),
                    'SHA256': sha256_file(staged_dest),
                    'UserEmail': '',
                })

                # NEW: remember we already emitted STAGED for this key
                emitted_staged_keys.add(key)

            except Exception as e:
                # Emit a minimal STAGED placeholder so the row is visible in the report
                try:
                    # sys is imported at module level
                    print("...", file=sys.stderr)
                    traceback.print_exc()
                except Exception:
                    pass

                rows.append({
                    'Key': key,
                    'PreviewName': winner.identity.name or '',
                    'Revision': '',
                    'User': 'Staging root',
                    'Size': '',
                    'Exported': '',           # unknown since we couldn't stat()
                    'Change': '',

                    'CommentFilled':  '',
                    'CommentTotal':   '',
                    'CommentNoSpace': '',     # <- matches your header

                    'Role': 'STAGED',
                    'WinnerFrom': '',
                    'WinnerReason': 'staged unreadable',  # clear reason
                    'Action': 'out-of-date',              # conservative default
                    'WinnerPolicy': args.policy,

                    'Sha8': '',
                    'WinnerSha8': '',
                    'StagedSha8': '',

                    'GUID': winner.identity.guid or '',
                    'SHA256': '',
                    'UserEmail': '',
                })

                # NEW: even unreadable staged → count as emitted so we don't duplicate in tail
                emitted_staged_keys.add(key)

        # 2) candidate rows (winner + others)
        for c in sorted(group,
            key=lambda x: ((x.identity.revision_num or -1), x.mtime),
            reverse=True
        ):

            # ---- Winner/Candidate rows for this preview key ----
            is_winner_row  = (c is winner)
            is_report_only = (is_winner_row and action == BLOCKED_ACTION)
            rows.append({
                'Key': key,
                'PreviewName': c.identity.name or '',
                'Revision': c.identity.revision_raw or '',
                'User': c.user,
                'Size': c.size,
                'Exported': ymd_hms(c.mtime),
                'Change': (change if c is winner else ''),

                'CommentFilled': getattr(c, 'c_filled', 0),
                'CommentTotal':  getattr(c, 'c_total', 0),
                'CommentNoSpace': getattr(c, 'c_nospace', 0),

                #'Role': 'WINNER' if c is winner else 'CANDIDATE',
                'Role': ('REPORT-ONLY' if is_report_only else ('WINNER' if is_winner_row else 'CANDIDATE')),
                'WinnerFrom':   (winner_from   if c is winner else ''),
                'WinnerReason': (reason        if c is winner else ''),
                'Action':       (action        if c is winner else ''),
                'WinnerPolicy': (winner_policy if c is winner else ''),

                # Hashes
                'Sha8': (c.sha256[:8] if c.sha256 else ''),         # this row’s file
                'WinnerSha8': (winner_sha8 if c is winner else ''), # on winner row only
                'StagedSha8': (staged_sha8 if c is winner else ''), # on winner row only

                'GUID': c.identity.guid or '',
                'SHA256': c.sha256,
                'UserEmail': c.user_email or '',
            })
      

        # Stage/Archive/Record decisions (unless dry-run)
        if args.apply:
            if should_stage:
                stage_copy(Path(winner.path), staged_dest)
                with conn:
                    conn.execute(
                        'INSERT INTO staging_decisions(run_id,preview_key,winner_path,staged_as,decision_reason,conflict,action) VALUES (?,?,?,?,?,?,?)',
                        (run_id, key, winner.path, str(staged_dest), stage_reason, int(conflict), 'staged')
                    )
                # >>> NEW: record this apply event for the run ledger 25-09-03 GAL
                applied_this_run.append({
                    'Key':         key,
                    'PreviewName': winner.identity.name or '',
                    'Author':      winner.user or '',
                    'Revision':    winner.identity.revision_raw or '',
                    'Size':        winner.size,
                    'Exported':    ymd_hms(winner.mtime),
                    'ApplyDate':   ymd_hms(time.time()),
                    'AppliedBy':   applied_by,
                })
                # <<<
                if archive_root and losers:
                    day = datetime.now(timezone.utc).strftime('%Y-%m-%d')
                    for l in losers:
                        arch_dest = archive_root / day / sanitize_name(l.user) / (
                            default_stage_name(l.identity, Path(l.path)).replace('.lorprev', f"__from_{sanitize_name(l.user)}.lorprev")
                        )
                        ensure_dir(arch_dest.parent)
                        stage_copy(Path(l.path), arch_dest)
                        with conn:
                            conn.execute(
                                'INSERT INTO staging_decisions(run_id,preview_key,winner_path,staged_as,decision_reason,conflict,action) VALUES (?,?,?,?,?,?,?)',
                                (run_id, key, winner.path, str(arch_dest), 'archived non-winner', 0, 'archived')
                            )
            else:
                with conn:
                    conn.execute(
                        'INSERT INTO staging_decisions(run_id,preview_key,winner_path,staged_as,decision_reason,conflict,action) VALUES (?,?,?,?,?,?,?)',
                        (run_id, key, winner.path, str(staged_dest), stage_reason, int(conflict), 'skipped')
                    )

        # progress: one tick per preview key
        prog.tick()
    # after the loop, before the “include staged-only” pass
    prog.done()
    # include staged files that didn’t appear as winners/candidates this run
    for p in sorted(Path(staging_root).glob('*.lorprev')):  # top-level only
        try:
            idy = parse_preview_identity(p) or PreviewIdentity(None, None, None, None)
            key = identity_key(idy) or f"PATH:{p.name.lower()}"

            # skip if we already printed a STAGED row for this key
            if key in emitted_staged_keys:
                continue

            st = p.stat()
            ct, cf, cn = comment_stats(p)
            sha = sha256_file(p); sha8 = sha[:8]

            rows.append({
                'Key': key,
                'PreviewName': idy.name or '',
                'Revision': idy.revision_raw or '',
                'User': 'Staging root',
                'Size': st.st_size,
                'Exported': ymd_hms(st.st_mtime),
                'Change': '',

                'CommentFilled':  cf,
                'CommentTotal':   ct,
                'CommentNoSpace': cn,

                'Role': 'STAGED',
                'WinnerFrom': '',
                'WinnerReason': '',
                'Action': 'staged-only',           # explicit tail marker
                'WinnerPolicy': args.policy,

                'Sha8': sha8,
                'WinnerSha8': '',
                'StagedSha8': sha8,

                'GUID': idy.guid or '',
                'SHA256': sha,
                'UserEmail': '',
            })
        except Exception:
            continue


    # ---- Missing comments report (STAGING ONLY; top-level; skip DeviceType="None")
    # We no longer look at winners/candidates — only what is currently in staging_root.
    try:
        ensure_dir(miss_csv.parent)
        with miss_csv.open('w', newline='', encoding='utf-8-sig') as f:
            w = csv.DictWriter(f, fieldnames=[
                'Key','PreviewName','Revision','User','CommentFilled','CommentNoSpace','CommentTotal','Path'
            ])

            w.writeheader()

            for p in sorted(Path(staging_root).glob('*.lorprev')):  # non-recursive by design
                try:
                    # Allowed to have sparse comments? Skip entirely.
                    if device_type_is_none(p):
                        continue

                    ct, cf, cn = comment_stats(p)
                    # Keep your original semantics: flag when filled < total
                    # Note: If you’d rather treat “missing” as CommentNoSpace < CommentTotal
                    #  (stricter, since it trims blanks), just change cf to cn in the 
                    # if ct > 0 and cf < ct: line and in the w.writerow({... 'CommentFilled': cf, ...}) 
                    # assignment (rename or add a CommentNoSpace column if you want it visible).
                    if ct > 0 and cn < ct:
                        idy = parse_preview_identity(p) or PreviewIdentity(None, None, None, None)
                        w.writerow({
                            'Key': identity_key(idy) or f"PATH:{p.name.lower()}",
                            'PreviewName': idy.name or '',
                            'Revision': idy.revision_raw or '',
                            'User': 'Staging root',
                            'CommentFilled':  cf,   # before trimming
                            'CommentNoSpace': cn,   # after trimming (new column)
                            'CommentTotal':   ct,
                            'Path': str(p),
                        })
                except Exception:
                    # unreadable staged file? just skip from missing-comments view
                    continue

        print(f"Missing-comments CSV: {miss_csv}")
    except PermissionError:
        print(f"\n[locked] {miss_csv} is open in another program. Close it and re-run.", file=sys.stderr)
        sys.exit(4)

    # ---- All-staged comment audit (top-level staging; includes compliant)
    all_csv = miss_csv.with_name('lorprev_all_staged_comments.csv')
    ensure_dir(all_csv.parent)
    with all_csv.open('w', newline='', encoding='utf-8-sig') as f:
        w = csv.DictWriter(f, fieldnames=[
            'Key','PreviewName','Revision','User',
            'CommentFilled','CommentNoSpace','CommentTotal','Path'
        ])
        w.writeheader()
        for p in sorted(Path(staging_root).glob('*.lorprev')):  # non-recursive
            try:
                idy = parse_preview_identity(p) or PreviewIdentity(None, None, None, None)
                ct, cf, cn = comment_stats(p)
                w.writerow({
                    'Key': identity_key(idy) or f"PATH:{p.name.lower()}",
                    'PreviewName': idy.name or '',
                    'Revision': idy.revision_raw or '',
                    'User': 'Staging root',
                    'CommentFilled':  cf,
                    'CommentNoSpace': cn,
                    'CommentTotal':   ct,
                    'Path': str(p),
                })
            except Exception:
                continue
    print(f"All-staged comment audit: {all_csv}")






    # Sort rows by PreviewName (case-insensitive), then Revision (desc)
    def _revnum(v):
        try:
            return float(v or '')
        except Exception:
            return -1.0
    rows.sort(key=lambda r: (r.get('PreviewName','').lower(), -_revnum(r.get('Revision'))))

    # ---- quick stderr summary (linked vs staged-only)
    try:
        # Winners
        winner_rows   = [r for r in rows if r.get('Role') == 'WINNER']
        winners_total = len({r.get('Key') for r in winner_rows})
        noop = sum(1 for r in winner_rows if r.get('Action') == 'noop')
        upd  = sum(1 for r in winner_rows if r.get('Action') == 'update-staging')
        new  = sum(1 for r in winner_rows if r.get('Action') == 'stage-new')

        # Staged
        staged_rows   = [r for r in rows if r.get('Role') == 'STAGED']
        staged_only   = [r for r in staged_rows if r.get('Action') == 'staged-only']
        staged_linked = [r for r in staged_rows if r.get('Action') in ('current', 'out-of-date')]

        staged_cur = sum(1 for r in staged_linked if r.get('Action') == 'current')
        staged_out = sum(1 for r in staged_linked if r.get('Action') == 'out-of-date')

        print(
            f"[summary] previews={winners_total} "
            f"winners: noop={noop} update={upd} stage-new={new} | "
            f"staged(linked): current={staged_cur} out-of-date={staged_out} | "
            f"staged-only={len(staged_only)}",
            file=sys.stderr
        )

        # Optional: list previews that need attention (update or stage-new)
        needs = [r for r in winner_rows if r.get('Action') in ('update-staging','stage-new')]
        if needs:
            needing_keys = sorted({r.get('Key') for r in needs})
            print(f"[summary] needs action: {len(needs)} rows across {len(needing_keys)} previews: {', '.join(needing_keys)}", file=sys.stderr)
    except Exception as e:
        print(f"[summary] failed: {e}", file=sys.stderr)


    # Write CSV/HTML
    write_csv(report_csv, rows, str(input_root), str(staging_root))
    if report_html:
        write_html(report_html, rows, str(input_root), str(staging_root))

    # Optional manifest JSON next to CSV
    manifest_path = report_csv.with_suffix('.manifest.json')
    manifest_path.write_text(json.dumps(manifest, indent=2), encoding='utf-8-sig')
    print(f"\nOK. Report: {report_csv}")
    if args.apply:
        print(f"Staged → {staging_root}")
        if archive_root:
            print(f"Archived non-winners → {archive_root}")

<<<<<<< HEAD
    # -------------------- INSERT: sweep/archive + STAGING manifest --------------------
    if args.apply:
        print(f"Staged → {staging_root}")
        if archive_root: print(f"Archived non-winners → {archive_root}")

        # Build the set of filenames that MUST remain in staging (winners only)
        def _sanitize_name(s: str) -> str:
            # simple filename-safe sanitizer
            bad = '<>:"/\\|?*'
            s = (s or '').strip()
            for ch in bad: s = s.replace(ch, '-')
            return s.strip().rstrip('.')

        winner_rows   = [r for r in rows if r.get('Role') == 'WINNER']
        keep_files = set()
        for r in winner_rows:
            pn = r.get('PreviewName') or ''
            if pn:
                keep_files.add(f"{_sanitize_name(pn)}.lorprev".lower())

        # Move any non-winner .lorprev out of staging into archive\YYYY-MM-DD\
        moved, kept = sweep_staging_archive(
            staging_root=Path(staging_root),
            archive_root=Path(archive_root) if archive_root else Path(staging_root) / "archive",
            keep_files=keep_files
        )
        print(f"[sweep] kept={kept} moved_to_archive={moved}")

        # Write a simple, filesystem-level manifest right in the staging folder
        # (G:\Shared drives\MSB Database\Database Previews\current_previews_manifest.csv)
        manifest_csv_path = Path(staging_root) / "current_previews_manifest.csv"
        write_current_manifest(Path(staging_root), manifest_csv_path)
        print(f"[sweep] staging manifest → {manifest_csv_path}")
    # ------------------------------------------------------------------------------

    if conflicts_found:
        print('\nCONFLICTS detected — review report/HTML. (Exit 2)')
        sys.exit(2)
=======
        # 1) Top up apply_events.csv so older applies get ApplyDate/AppliedBy
        try:
            ep, wrote = backfill_apply_events(report_csv, history_db, staging_root, overwrite=False)
            print(f"[ledger/backfill] wrote {wrote} event(s) → {ep}")
        except Exception as e:
            print(f"[ledger/backfill] failed: {e}")
>>>>>>> dbc79212

        # 2) Emit the per-run ledger (CSV/HTML). Use in-memory rows if available; else re-read the CSV.
        try:
            try:
                _ = rows  # raises NameError if not defined here
                compare_rows = rows
                print(f"[ledger] using in-memory rows ({len(compare_rows)})")
            except NameError:
                from csv import DictReader
                with open(report_csv, 'r', encoding='utf-8-sig', newline='') as f:
                    compare_rows = list(DictReader(f))
                print(f"[ledger] re-read rows from {report_csv} ({len(compare_rows)})")

            ledger_csv, ledger_html, run_ledger = emit_run_ledger(report_csv, compare_rows, applied_this_run)
            print(f"[ledger] CSV : {ledger_csv}")
            print(f"[ledger] HTML: {ledger_html}")
            print(f"[ledger] Run events appended to: {run_ledger}")
        except Exception as e:
            print(f"[ledger] failed: {e}")

        # 3) NEW: export only what changed in this run
        if applied_this_run:
            applied_csv = report_csv.parent / 'applied_this_run.csv'
            cols = ['Key','PreviewName','Author','Revision','Size','Exported','ApplyDate','AppliedBy']
            with applied_csv.open('w', encoding='utf-8-sig', newline='') as f:
                w = csv.DictWriter(f, fieldnames=cols)
                w.writeheader()
                for r in applied_this_run:
                    w.writerow({c: r.get(c, '') for c in cols})
            print(f"[ledger] Applied this run: {applied_csv}")

if __name__ == '__main__':
    main()<|MERGE_RESOLUTION|>--- conflicted
+++ resolved
@@ -1702,53 +1702,12 @@
         if archive_root:
             print(f"Archived non-winners → {archive_root}")
 
-<<<<<<< HEAD
-    # -------------------- INSERT: sweep/archive + STAGING manifest --------------------
-    if args.apply:
-        print(f"Staged → {staging_root}")
-        if archive_root: print(f"Archived non-winners → {archive_root}")
-
-        # Build the set of filenames that MUST remain in staging (winners only)
-        def _sanitize_name(s: str) -> str:
-            # simple filename-safe sanitizer
-            bad = '<>:"/\\|?*'
-            s = (s or '').strip()
-            for ch in bad: s = s.replace(ch, '-')
-            return s.strip().rstrip('.')
-
-        winner_rows   = [r for r in rows if r.get('Role') == 'WINNER']
-        keep_files = set()
-        for r in winner_rows:
-            pn = r.get('PreviewName') or ''
-            if pn:
-                keep_files.add(f"{_sanitize_name(pn)}.lorprev".lower())
-
-        # Move any non-winner .lorprev out of staging into archive\YYYY-MM-DD\
-        moved, kept = sweep_staging_archive(
-            staging_root=Path(staging_root),
-            archive_root=Path(archive_root) if archive_root else Path(staging_root) / "archive",
-            keep_files=keep_files
-        )
-        print(f"[sweep] kept={kept} moved_to_archive={moved}")
-
-        # Write a simple, filesystem-level manifest right in the staging folder
-        # (G:\Shared drives\MSB Database\Database Previews\current_previews_manifest.csv)
-        manifest_csv_path = Path(staging_root) / "current_previews_manifest.csv"
-        write_current_manifest(Path(staging_root), manifest_csv_path)
-        print(f"[sweep] staging manifest → {manifest_csv_path}")
-    # ------------------------------------------------------------------------------
-
-    if conflicts_found:
-        print('\nCONFLICTS detected — review report/HTML. (Exit 2)')
-        sys.exit(2)
-=======
         # 1) Top up apply_events.csv so older applies get ApplyDate/AppliedBy
         try:
             ep, wrote = backfill_apply_events(report_csv, history_db, staging_root, overwrite=False)
             print(f"[ledger/backfill] wrote {wrote} event(s) → {ep}")
         except Exception as e:
             print(f"[ledger/backfill] failed: {e}")
->>>>>>> dbc79212
 
         # 2) Emit the per-run ledger (CSV/HTML). Use in-memory rows if available; else re-read the CSV.
         try:
@@ -1779,6 +1738,45 @@
                 for r in applied_this_run:
                     w.writerow({c: r.get(c, '') for c in cols})
             print(f"[ledger] Applied this run: {applied_csv}")
+    # -------------------- INSERT: sweep/archive + STAGING manifest --------------------
+    if args.apply:
+        print(f"Staged → {staging_root}")
+        if archive_root: print(f"Archived non-winners → {archive_root}")
+
+        # Build the set of filenames that MUST remain in staging (winners only)
+        def _sanitize_name(s: str) -> str:
+            # simple filename-safe sanitizer
+            bad = '<>:"/\\|?*'
+            s = (s or '').strip()
+            for ch in bad: s = s.replace(ch, '-')
+            return s.strip().rstrip('.')
+
+        winner_rows   = [r for r in rows if r.get('Role') == 'WINNER']
+        keep_files = set()
+        for r in winner_rows:
+            pn = r.get('PreviewName') or ''
+            if pn:
+                keep_files.add(f"{_sanitize_name(pn)}.lorprev".lower())
+
+        # Move any non-winner .lorprev out of staging into archive\YYYY-MM-DD\
+        moved, kept = sweep_staging_archive(
+            staging_root=Path(staging_root),
+            archive_root=Path(archive_root) if archive_root else Path(staging_root) / "archive",
+            keep_files=keep_files
+        )
+        print(f"[sweep] kept={kept} moved_to_archive={moved}")
+
+        # Write a simple, filesystem-level manifest right in the staging folder
+        # (G:\Shared drives\MSB Database\Database Previews\current_previews_manifest.csv)
+        manifest_csv_path = Path(staging_root) / "current_previews_manifest.csv"
+        write_current_manifest(Path(staging_root), manifest_csv_path)
+        print(f"[sweep] staging manifest → {manifest_csv_path}")
+    # ------------------------------------------------------------------------------
+
+    if conflicts_found:
+        print('\nCONFLICTS detected — review report/HTML. (Exit 2)')
+        sys.exit(2)
+
 
 if __name__ == '__main__':
     main()